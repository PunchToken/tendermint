package client_test

import (
	"bytes"
	"fmt"
<<<<<<< HEAD
	"math/rand"
=======
	"net/http"
>>>>>>> e4806f98
	"strings"
	"testing"

	"github.com/stretchr/testify/assert"
	"github.com/stretchr/testify/require"

	abci "github.com/tendermint/tendermint/abci/types"

	"github.com/tendermint/tendermint/crypto/ed25519"
	"github.com/tendermint/tendermint/privval"
	"github.com/tendermint/tendermint/rpc/client"
	"github.com/tendermint/tendermint/rpc/test"
	"github.com/tendermint/tendermint/types"
)

func getHTTPClient() *client.HTTP {
	rpcAddr := rpctest.GetConfig().RPC.ListenAddress
	return client.NewHTTP(rpcAddr, "/websocket")
}

func getLocalClient() *client.Local {
	return client.NewLocal(node)
}

// GetClients returns a slice of clients for table-driven tests
func GetClients() []client.Client {
	return []client.Client{
		getHTTPClient(),
		getLocalClient(),
	}
}

func TestCorsEnabled(t *testing.T) {
	origin := rpctest.GetConfig().RPC.CORSAllowedOrigins[0]
	remote := strings.Replace(rpctest.GetConfig().RPC.ListenAddress, "tcp", "http", -1)

	req, err := http.NewRequest("GET", remote, nil)
	require.Nil(t, err, "%+v", err)
	req.Header.Set("Origin", origin)
	c := &http.Client{}
	resp, err := c.Do(req)
	defer resp.Body.Close()

	require.Nil(t, err, "%+v", err)
	assert.Equal(t, resp.Header.Get("Access-Control-Allow-Origin"), origin)
}

// Make sure status is correct (we connect properly)
func TestStatus(t *testing.T) {
	for i, c := range GetClients() {
		moniker := rpctest.GetConfig().Moniker
		status, err := c.Status()
		require.Nil(t, err, "%d: %+v", i, err)
		assert.Equal(t, moniker, status.NodeInfo.Moniker)
	}
}

// Make sure info is correct (we connect properly)
func TestInfo(t *testing.T) {
	for i, c := range GetClients() {
		// status, err := c.Status()
		// require.Nil(t, err, "%+v", err)
		info, err := c.ABCIInfo()
		require.Nil(t, err, "%d: %+v", i, err)
		// TODO: this is not correct - fix merkleeyes!
		// assert.EqualValues(t, status.SyncInfo.LatestBlockHeight, info.Response.LastBlockHeight)
		assert.True(t, strings.Contains(info.Response.Data, "size"))
	}
}

func TestNetInfo(t *testing.T) {
	for i, c := range GetClients() {
		nc, ok := c.(client.NetworkClient)
		require.True(t, ok, "%d", i)
		netinfo, err := nc.NetInfo()
		require.Nil(t, err, "%d: %+v", i, err)
		assert.True(t, netinfo.Listening)
		assert.Equal(t, 0, len(netinfo.Peers))
	}
}

func TestDumpConsensusState(t *testing.T) {
	for i, c := range GetClients() {
		// FIXME: fix server so it doesn't panic on invalid input
		nc, ok := c.(client.NetworkClient)
		require.True(t, ok, "%d", i)
		cons, err := nc.DumpConsensusState()
		require.Nil(t, err, "%d: %+v", i, err)
		assert.NotEmpty(t, cons.RoundState)
		assert.Empty(t, cons.Peers)
	}
}

func TestConsensusState(t *testing.T) {
	for i, c := range GetClients() {
		// FIXME: fix server so it doesn't panic on invalid input
		nc, ok := c.(client.NetworkClient)
		require.True(t, ok, "%d", i)
		cons, err := nc.ConsensusState()
		require.Nil(t, err, "%d: %+v", i, err)
		assert.NotEmpty(t, cons.RoundState)
	}
}

func TestHealth(t *testing.T) {
	for i, c := range GetClients() {
		nc, ok := c.(client.NetworkClient)
		require.True(t, ok, "%d", i)
		_, err := nc.Health()
		require.Nil(t, err, "%d: %+v", i, err)
	}
}

func TestGenesisAndValidators(t *testing.T) {
	for i, c := range GetClients() {

		// make sure this is the right genesis file
		gen, err := c.Genesis()
		require.Nil(t, err, "%d: %+v", i, err)
		// get the genesis validator
		require.Equal(t, 1, len(gen.Genesis.Validators))
		gval := gen.Genesis.Validators[0]

		// get the current validators
		vals, err := c.Validators(nil)
		require.Nil(t, err, "%d: %+v", i, err)
		require.Equal(t, 1, len(vals.Validators))
		val := vals.Validators[0]

		// make sure the current set is also the genesis set
		assert.Equal(t, gval.Power, val.VotingPower)
		assert.Equal(t, gval.PubKey, val.PubKey)
	}
}

func TestABCIQuery(t *testing.T) {
	for i, c := range GetClients() {
		// write something
		k, v, tx := MakeTxKV()
		bres, err := c.BroadcastTxCommit(tx)
		require.Nil(t, err, "%d: %+v", i, err)
		apph := bres.Height + 1 // this is where the tx will be applied to the state

		// wait before querying
		client.WaitForHeight(c, apph, nil)
		res, err := c.ABCIQuery("/key", k)
		qres := res.Response
		if assert.Nil(t, err) && assert.True(t, qres.IsOK()) {
			assert.EqualValues(t, v, qres.Value)
		}
	}
}

// Make some app checks
func TestAppCalls(t *testing.T) {
	assert, require := assert.New(t), require.New(t)
	for i, c := range GetClients() {

		// get an offset of height to avoid racing and guessing
		s, err := c.Status()
		require.Nil(err, "%d: %+v", i, err)
		// sh is start height or status height
		sh := s.SyncInfo.LatestBlockHeight

		// look for the future
		h := sh + 2
		_, err = c.Block(&h)
		assert.NotNil(err) // no block yet

		// write something
		k, v, tx := MakeTxKV()
		bres, err := c.BroadcastTxCommit(tx)
		require.Nil(err, "%d: %+v", i, err)
		require.True(bres.DeliverTx.IsOK())
		txh := bres.Height
		apph := txh + 1 // this is where the tx will be applied to the state

		// wait before querying
		if err := client.WaitForHeight(c, apph, nil); err != nil {
			t.Error(err)
		}
		_qres, err := c.ABCIQueryWithOptions("/key", k, client.ABCIQueryOptions{Prove: false})
		qres := _qres.Response
		if assert.Nil(err) && assert.True(qres.IsOK()) {
			assert.Equal(k, qres.Key)
			assert.EqualValues(v, qres.Value)
		}

		// make sure we can lookup the tx with proof
		ptx, err := c.Tx(bres.Hash, true)
		require.Nil(err, "%d: %+v", i, err)
		assert.EqualValues(txh, ptx.Height)
		assert.EqualValues(tx, ptx.Tx)

		// and we can even check the block is added
		block, err := c.Block(&apph)
		require.Nil(err, "%d: %+v", i, err)
		appHash := block.BlockMeta.Header.AppHash
		assert.True(len(appHash) > 0)
		assert.EqualValues(apph, block.BlockMeta.Header.Height)

		// now check the results
		blockResults, err := c.BlockResults(&txh)
		require.Nil(err, "%d: %+v", i, err)
		assert.Equal(txh, blockResults.Height)
		if assert.Equal(1, len(blockResults.Results.DeliverTx)) {
			// check success code
			assert.EqualValues(0, blockResults.Results.DeliverTx[0].Code)
		}

		// check blockchain info, now that we know there is info
		info, err := c.BlockchainInfo(apph, apph)
		require.Nil(err, "%d: %+v", i, err)
		assert.True(info.LastHeight >= apph)
		if assert.Equal(1, len(info.BlockMetas)) {
			lastMeta := info.BlockMetas[0]
			assert.EqualValues(apph, lastMeta.Header.Height)
			bMeta := block.BlockMeta
			assert.Equal(bMeta.Header.AppHash, lastMeta.Header.AppHash)
			assert.Equal(bMeta.BlockID, lastMeta.BlockID)
		}

		// and get the corresponding commit with the same apphash
		commit, err := c.Commit(&apph)
		require.Nil(err, "%d: %+v", i, err)
		cappHash := commit.Header.AppHash
		assert.Equal(appHash, cappHash)
		assert.NotNil(commit.Commit)

		// compare the commits (note Commit(2) has commit from Block(3))
		h = apph - 1
		commit2, err := c.Commit(&h)
		require.Nil(err, "%d: %+v", i, err)
		assert.Equal(block.Block.LastCommit, commit2.Commit)

		// and we got a proof that works!
		_pres, err := c.ABCIQueryWithOptions("/key", k, client.ABCIQueryOptions{Prove: true})
		pres := _pres.Response
		assert.Nil(err)
		assert.True(pres.IsOK())

		// XXX Test proof
	}
}

func TestBroadcastTxSync(t *testing.T) {
	require := require.New(t)

	mempool := node.MempoolReactor().Mempool
	initMempoolSize := mempool.Size()

	for i, c := range GetClients() {
		_, _, tx := MakeTxKV()
		bres, err := c.BroadcastTxSync(tx)
		require.Nil(err, "%d: %+v", i, err)
		require.Equal(bres.Code, abci.CodeTypeOK) // FIXME

		require.Equal(initMempoolSize+1, mempool.Size())

		txs := mempool.ReapMaxTxs(len(tx))
		require.EqualValues(tx, txs[0])
		mempool.Flush()
	}
}

func TestBroadcastTxCommit(t *testing.T) {
	require := require.New(t)

	mempool := node.MempoolReactor().Mempool
	for i, c := range GetClients() {
		_, _, tx := MakeTxKV()
		bres, err := c.BroadcastTxCommit(tx)
		require.Nil(err, "%d: %+v", i, err)
		require.True(bres.CheckTx.IsOK())
		require.True(bres.DeliverTx.IsOK())

		require.Equal(0, mempool.Size())
	}
}

func TestUnconfirmedTxs(t *testing.T) {
	_, _, tx := MakeTxKV()

	mempool := node.MempoolReactor().Mempool
	_ = mempool.CheckTx(tx, nil)

	for i, c := range GetClients() {
		mc, ok := c.(client.MempoolClient)
		require.True(t, ok, "%d", i)
		txs, err := mc.UnconfirmedTxs(1)
		require.Nil(t, err, "%d: %+v", i, err)
		assert.Exactly(t, types.Txs{tx}, types.Txs(txs.Txs))
	}

	mempool.Flush()
}

func TestNumUnconfirmedTxs(t *testing.T) {
	_, _, tx := MakeTxKV()

	mempool := node.MempoolReactor().Mempool
	_ = mempool.CheckTx(tx, nil)
	mempoolSize := mempool.Size()

	for i, c := range GetClients() {
		mc, ok := c.(client.MempoolClient)
		require.True(t, ok, "%d", i)
		res, err := mc.NumUnconfirmedTxs()
		require.Nil(t, err, "%d: %+v", i, err)

		assert.Equal(t, mempoolSize, res.N)
	}

	mempool.Flush()
}

func TestTx(t *testing.T) {
	// first we broadcast a tx
	c := getHTTPClient()
	_, _, tx := MakeTxKV()
	bres, err := c.BroadcastTxCommit(tx)
	require.Nil(t, err, "%+v", err)

	txHeight := bres.Height
	txHash := bres.Hash

	anotherTxHash := types.Tx("a different tx").Hash()

	cases := []struct {
		valid bool
		hash  []byte
		prove bool
	}{
		// only valid if correct hash provided
		{true, txHash, false},
		{true, txHash, true},
		{false, anotherTxHash, false},
		{false, anotherTxHash, true},
		{false, nil, false},
		{false, nil, true},
	}

	for i, c := range GetClients() {
		for j, tc := range cases {
			t.Logf("client %d, case %d", i, j)

			// now we query for the tx.
			// since there's only one tx, we know index=0.
			ptx, err := c.Tx(tc.hash, tc.prove)

			if !tc.valid {
				require.NotNil(t, err)
			} else {
				require.Nil(t, err, "%+v", err)
				assert.EqualValues(t, txHeight, ptx.Height)
				assert.EqualValues(t, tx, ptx.Tx)
				assert.Zero(t, ptx.Index)
				assert.True(t, ptx.TxResult.IsOK())
				assert.EqualValues(t, txHash, ptx.Hash)

				// time to verify the proof
				proof := ptx.Proof
				if tc.prove && assert.EqualValues(t, tx, proof.Data) {
					assert.NoError(t, proof.Proof.Verify(proof.RootHash, txHash))
				}
			}
		}
	}
}

func TestTxSearch(t *testing.T) {
	// first we broadcast a tx
	c := getHTTPClient()
	_, _, tx := MakeTxKV()
	bres, err := c.BroadcastTxCommit(tx)
	require.Nil(t, err, "%+v", err)

	txHeight := bres.Height
	txHash := bres.Hash

	anotherTxHash := types.Tx("a different tx").Hash()

	for i, c := range GetClients() {
		t.Logf("client %d", i)

		// now we query for the tx.
		// since there's only one tx, we know index=0.
		result, err := c.TxSearch(fmt.Sprintf("tx.hash='%v'", txHash), true, 1, 30)
		require.Nil(t, err, "%+v", err)
		require.Len(t, result.Txs, 1)

		ptx := result.Txs[0]
		assert.EqualValues(t, txHeight, ptx.Height)
		assert.EqualValues(t, tx, ptx.Tx)
		assert.Zero(t, ptx.Index)
		assert.True(t, ptx.TxResult.IsOK())
		assert.EqualValues(t, txHash, ptx.Hash)

		// time to verify the proof
		proof := ptx.Proof
		if assert.EqualValues(t, tx, proof.Data) {
			assert.NoError(t, proof.Proof.Verify(proof.RootHash, txHash))
		}

		// query by height
		result, err = c.TxSearch(fmt.Sprintf("tx.height=%d", txHeight), true, 1, 30)
		require.Nil(t, err, "%+v", err)
		require.Len(t, result.Txs, 1)

		// query for non existing tx
		result, err = c.TxSearch(fmt.Sprintf("tx.hash='%X'", anotherTxHash), false, 1, 30)
		require.Nil(t, err, "%+v", err)
		require.Len(t, result.Txs, 0)

		// query using a tag (see kvstore application)
		result, err = c.TxSearch("app.creator='Cosmoshi Netowoko'", false, 1, 30)
		require.Nil(t, err, "%+v", err)
		if len(result.Txs) == 0 {
			t.Fatal("expected a lot of transactions")
		}

		// query using a tag (see kvstore application) and height
		result, err = c.TxSearch("app.creator='Cosmoshi Netowoko' AND tx.height<10000", true, 1, 30)
		require.Nil(t, err, "%+v", err)
		if len(result.Txs) == 0 {
			t.Fatal("expected a lot of transactions")
		}
	}
}

func deepcpVote(vote *types.Vote) (res *types.Vote) {
	res = &types.Vote{
		ValidatorAddress: make([]byte, len(vote.ValidatorAddress)),
		ValidatorIndex:   vote.ValidatorIndex,
		Height:           vote.Height,
		Round:            vote.Round,
		Type:             vote.Type,
		BlockID: types.BlockID{
			Hash:        make([]byte, len(vote.BlockID.Hash)),
			PartsHeader: vote.BlockID.PartsHeader,
		},
		Signature: make([]byte, len(vote.Signature)),
	}
	copy(res.ValidatorAddress, vote.ValidatorAddress)
	copy(res.BlockID.Hash, vote.BlockID.Hash)
	copy(res.Signature, vote.Signature)
	return
}

func newEvidence(t *testing.T, val *privval.FilePV, vote *types.Vote, vote2 *types.Vote, chainID string) types.DuplicateVoteEvidence {
	var err error
	vote2_ := deepcpVote(vote2)
	vote2_.Signature, err = val.PrivKey.Sign(vote2_.SignBytes(chainID))
	require.NoError(t, err)

	return types.DuplicateVoteEvidence{
		PubKey: val.PubKey,
		VoteA:  vote,
		VoteB:  vote2_,
	}
}

func makeEvidences(t *testing.T, val *privval.FilePV, chainID string) (ev types.DuplicateVoteEvidence, fakes []types.DuplicateVoteEvidence) {
	vote := &types.Vote{
		ValidatorAddress: val.Address,
		ValidatorIndex:   0,
		Height:           1,
		Round:            0,
		Type:             types.VoteTypePrevote,
		BlockID: types.BlockID{
			Hash:        []byte{0x00},
			PartsHeader: types.PartSetHeader{},
		},
	}

	var err error
	vote.Signature, err = val.PrivKey.Sign(vote.SignBytes(chainID))
	require.NoError(t, err)

	vote2 := deepcpVote(vote)
	vote2.BlockID.Hash = []byte{0x01}

	ev = newEvidence(t, val, vote, vote2, chainID)

	fakes = make([]types.DuplicateVoteEvidence, 42)

	// different address
	vote2 = deepcpVote(vote)
	for i := 0; i < 10; i++ {
		rand.Read(vote2.ValidatorAddress)
		fakes[i] = newEvidence(t, val, vote, vote2, chainID)
	}
	// different index
	vote2 = deepcpVote(vote)
	for i := 10; i < 20; i++ {
		vote2.ValidatorIndex = rand.Int()%100 + 1
		fakes[i] = newEvidence(t, val, vote, vote2, chainID)
	}
	// different height
	vote2 = deepcpVote(vote)
	for i := 20; i < 30; i++ {
		vote2.Height = rand.Int63()%1000 + 100
		fakes[i] = newEvidence(t, val, vote, vote2, chainID)
	}
	// different round
	vote2 = deepcpVote(vote)
	for i := 30; i < 40; i++ {
		vote2.Round = rand.Int()%10 + 1
		fakes[i] = newEvidence(t, val, vote, vote2, chainID)
	}
	// different type
	vote2 = deepcpVote(vote)
	vote2.Type = types.VoteTypePrecommit
	fakes[40] = newEvidence(t, val, vote, vote2, chainID)
	// exactly same vote
	vote2 = deepcpVote(vote)
	fakes[41] = newEvidence(t, val, vote, vote2, chainID)
	return
}

func TestBroadcastDuplicateVote(t *testing.T) {
	config := rpctest.GetConfig()
	chainID := config.ChainID()
	pv := privval.LoadOrGenFilePV(config.PrivValidatorFile())

	ev, fakes := makeEvidences(t, pv, chainID)

	t.Logf("evidence %v", ev)

	for i, c := range GetClients() {
		t.Logf("client %d", i)

		result, err := c.BroadcastDuplicateVote(ev.PubKey, *ev.VoteA, *ev.VoteB)
		require.Nil(t, err, "Error broadcasting evidence")

		info, err := c.BlockchainInfo(0, 0)
		require.NoError(t, err)
		client.WaitForHeight(c, info.LastHeight+1, nil)

		require.Equal(t, ev.Hash(), result.Hash, "Invalid response, result %+v", result)

		ed25519pub := ev.PubKey.(ed25519.PubKeyEd25519)
		rawpub := ed25519pub[:]
		result2, err := c.ABCIQuery("/val", rawpub)
		require.Nil(t, err, "Error querying evidence, err %v", err)
		qres := result2.Response
		require.True(t, qres.IsOK(), "Response not OK")

		var v abci.ValidatorUpdate
		err = abci.ReadMessage(bytes.NewReader(qres.Value), &v)
		require.NoError(t, err, "Error reading query result, value %v", qres.Value)

		require.EqualValues(t, rawpub, v.PubKey.Data, "Stored PubKey not equal with expected, value %v", string(qres.Value))
		require.Equal(t, int64(9), v.Power, "Stored Power not equal with expected, value %v", string(qres.Value))

		for _, fake := range fakes {
			_, err := c.BroadcastDuplicateVote(fake.PubKey, *fake.VoteA, *fake.VoteB)
			require.Error(t, err, "Broadcasting fake evidence succeed", fake.String())
		}

	}
}<|MERGE_RESOLUTION|>--- conflicted
+++ resolved
@@ -3,11 +3,7 @@
 import (
 	"bytes"
 	"fmt"
-<<<<<<< HEAD
-	"math/rand"
-=======
 	"net/http"
->>>>>>> e4806f98
 	"strings"
 	"testing"
 
